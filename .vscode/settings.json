{
  "files.autoSave": "afterDelay",
  "editor.formatOnSave": true,
  "editor.formatOnPaste": true,
  "editor.formatOnType": true,
  "editor.defaultFormatter": "esbenp.prettier-vscode",
  "[html]": {
    "editor.defaultFormatter": "vscode.html-language-features"
  },
  "[prisma]": {
    "editor.defaultFormatter": "Prisma.prisma"
  },
  "editor.codeActionsOnSave": {
    "source.removeUnusedImports": false
  },
  "typescript.tsdk": "node_modules/typescript/lib",
<<<<<<< HEAD
  "spellright.language": [
    "de"
  ],
  "spellright.documentTypes": [
    "markdown",
    "latex",
    "plaintext"
  ]
=======
  "spellright.language": ["de"],
  "spellright.documentTypes": ["markdown", "latex", "plaintext"]
>>>>>>> 5e07b8bd
}<|MERGE_RESOLUTION|>--- conflicted
+++ resolved
@@ -14,7 +14,6 @@
     "source.removeUnusedImports": false
   },
   "typescript.tsdk": "node_modules/typescript/lib",
-<<<<<<< HEAD
   "spellright.language": [
     "de"
   ],
@@ -23,8 +22,4 @@
     "latex",
     "plaintext"
   ]
-=======
-  "spellright.language": ["de"],
-  "spellright.documentTypes": ["markdown", "latex", "plaintext"]
->>>>>>> 5e07b8bd
 }