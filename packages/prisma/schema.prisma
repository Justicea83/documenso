--- conflicted
+++ resolved
@@ -19,27 +19,6 @@
 }
 
 model User {
-<<<<<<< HEAD
-  id                 Int                  @id @default(autoincrement())
-  name               String?
-  email              String               @unique
-  emailVerified      DateTime?
-  password           String?
-  source             String?
-  signature          String?
-  createdAt          DateTime             @default(now())
-  updatedAt          DateTime             @default(now()) @updatedAt
-  lastSignedIn       DateTime             @default(now())
-  roles              Role[]               @default([USER])
-  identityProvider   IdentityProvider     @default(DOCUMENSO)
-  accounts           Account[]
-  sessions           Session[]
-  Document           Document[]
-  Subscription       Subscription?
-  PasswordResetToken PasswordResetToken[]
-  VerificationToken  VerificationToken[]
-  ApiToken           ApiToken[]
-=======
   id                   Int                  @id @default(autoincrement())
   name                 String?
   email                String               @unique
@@ -61,7 +40,7 @@
   twoFactorEnabled     Boolean              @default(false)
   twoFactorBackupCodes String?
   VerificationToken    VerificationToken[]
->>>>>>> b39a42ec
+  ApiToken             ApiToken[]
 
   @@index([email])
 }
