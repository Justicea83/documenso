{
  "name": "@documenso/lib",
  "version": "1.0.0",
  "main": "./index.ts",
  "types": "./index.ts",
  "license": "MIT",
  "files": [
    "client-only/",
    "server-only/",
    "universal/",
    "next-auth/"
  ],
  "scripts": {
    "lint": "eslint .",
    "lint:fix": "eslint . --fix",
    "clean": "rimraf node_modules"
  },
  "dependencies": {
    "@auth/kysely-adapter": "^0.6.0",
    "@aws-sdk/client-s3": "^3.410.0",
    "@aws-sdk/cloudfront-signer": "^3.410.0",
    "@aws-sdk/s3-request-presigner": "^3.410.0",
    "@aws-sdk/signature-v4-crt": "^3.410.0",
    "@documenso/assets": "*",
    "@documenso/email": "*",
    "@documenso/prisma": "*",
    "@documenso/signing": "*",
    "@next-auth/prisma-adapter": "1.0.7",
    "@noble/ciphers": "0.4.0",
    "@noble/hashes": "1.3.2",
    "@node-rs/bcrypt": "^1.10.0",
    "@pdf-lib/fontkit": "^1.1.1",
    "@scure/base": "^1.1.3",
    "@sindresorhus/slugify": "^2.2.1",
    "@upstash/redis": "^1.20.6",
    "@vvo/tzdb": "^6.117.0",
    "kysely": "^0.26.3",
    "luxon": "^3.4.0",
    "nanoid": "^4.0.2",
    "next": "14.0.3",
    "next-auth": "4.24.5",
    "oslo": "^0.17.0",
    "pdf-lib": "^1.17.1",
<<<<<<< HEAD
    "pg": "^8.11.3",
=======
    "playwright": "1.43.0",
>>>>>>> 0c18f27b
    "react": "18.2.0",
    "remeda": "^1.27.1",
    "stripe": "^12.7.0",
    "ts-pattern": "^5.0.5",
    "zod": "^3.22.4"
  },
  "devDependencies": {
    "@types/luxon": "^3.3.1",
<<<<<<< HEAD
    "@types/pg": "^8.11.4"
=======
    "@playwright/browser-chromium": "1.43.0"
>>>>>>> 0c18f27b
  }
}<|MERGE_RESOLUTION|>--- conflicted
+++ resolved
@@ -41,11 +41,8 @@
     "next-auth": "4.24.5",
     "oslo": "^0.17.0",
     "pdf-lib": "^1.17.1",
-<<<<<<< HEAD
     "pg": "^8.11.3",
-=======
     "playwright": "1.43.0",
->>>>>>> 0c18f27b
     "react": "18.2.0",
     "remeda": "^1.27.1",
     "stripe": "^12.7.0",
@@ -54,10 +51,7 @@
   },
   "devDependencies": {
     "@types/luxon": "^3.3.1",
-<<<<<<< HEAD
     "@types/pg": "^8.11.4"
-=======
     "@playwright/browser-chromium": "1.43.0"
->>>>>>> 0c18f27b
   }
 }