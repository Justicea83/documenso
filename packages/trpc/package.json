{
  "name": "@documenso/trpc",
  "version": "1.0.0",
  "main": "./index.ts",
  "types": "./index.ts",
  "license": "MIT",
  "scripts": {
    "lint": "eslint .",
    "lint:fix": "eslint . --fix",
    "clean": "rimraf node_modules"
  },
  "dependencies": {
    "@documenso/lib": "*",
    "@documenso/prisma": "*",
    "@tanstack/react-query": "^4.32.0",
    "@trpc/client": "^10.36.0",
    "@trpc/next": "^10.36.0",
    "@trpc/react-query": "^10.36.0",
    "@trpc/server": "^10.36.0",
<<<<<<< HEAD
    "@ts-rest/core": "^3.30.5",
    "@ts-rest/next": "^3.30.5",
=======
    "luxon": "^3.4.0",
>>>>>>> b39a42ec
    "superjson": "^1.13.1",
    "ts-pattern": "^5.0.5",
    "zod": "^3.22.4"
  },
  "devDependencies": {}
}<|MERGE_RESOLUTION|>--- conflicted
+++ resolved
@@ -17,12 +17,9 @@
     "@trpc/next": "^10.36.0",
     "@trpc/react-query": "^10.36.0",
     "@trpc/server": "^10.36.0",
-<<<<<<< HEAD
     "@ts-rest/core": "^3.30.5",
     "@ts-rest/next": "^3.30.5",
-=======
     "luxon": "^3.4.0",
->>>>>>> b39a42ec
     "superjson": "^1.13.1",
     "ts-pattern": "^5.0.5",
     "zod": "^3.22.4"
